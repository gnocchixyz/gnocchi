# -*- encoding: utf-8 -*-
#
# Copyright © 2014-2016 eNovance
#
# Licensed under the Apache License, Version 2.0 (the "License"); you may
# not use this file except in compliance with the License. You may obtain
# a copy of the License at
#
#      http://www.apache.org/licenses/LICENSE-2.0
#
# Unless required by applicable law or agreed to in writing, software
# distributed under the License is distributed on an "AS IS" BASIS, WITHOUT
# WARRANTIES OR CONDITIONS OF ANY KIND, either express or implied. See the
# License for the specific language governing permissions and limitations
# under the License.
import datetime
import functools
import uuid

import numpy
from unittest import mock

from gnocchi import carbonara
from gnocchi import incoming
from gnocchi import indexer
from gnocchi.rest.aggregates import exceptions
from gnocchi.rest.aggregates import processor
from gnocchi import storage
from gnocchi.tests import base


class EqNan(object):
    def __eq__(self, other):
        return numpy.isnan(other)


eq_nan = EqNan()


def datetime64(*args):
    return numpy.datetime64(datetime.datetime(*args))


class TestAggregatedTimeseries(base.BaseTestCase):
    @staticmethod
    def _resample_and_merge(ts, agg_dict):
        """Helper method that mimics _compute_splits_operations workflow."""
        grouped = ts.group_serie(agg_dict['sampling'])
        existing = agg_dict.get('return')
        name = agg_dict.get("name")
        resource = None if name is None else mock.Mock(id=str(uuid.uuid4()))
        metric = mock.Mock(id=str(uuid.uuid4()), name=name)
        agg_dict['return'] = (
            processor.MetricReference(metric, "mean", resource),
            carbonara.AggregatedTimeSerie.from_grouped_serie(
                grouped,
                carbonara.Aggregation(agg_dict['agg'],
                                      agg_dict['sampling'],
                                      None)))
        if existing:
            existing[2].merge(agg_dict['return'][2])
            agg_dict['return'] = existing

    def test_aggregated_different_archive_no_overlap(self):
        tsc1 = {'sampling': numpy.timedelta64(60, 's'),
                'size': 50, 'agg': 'mean', "name": "all"}
        tsb1 = carbonara.BoundTimeSerie(block_size=tsc1['sampling'])
        tsc2 = {'sampling': numpy.timedelta64(60, 's'),
                'size': 50, 'agg': 'mean', "name": "all"}
        tsb2 = carbonara.BoundTimeSerie(block_size=tsc2['sampling'])

        tsb1.set_values(numpy.array([(datetime64(2014, 1, 1, 11, 46, 4), 4)],
                                    dtype=carbonara.TIMESERIES_ARRAY_DTYPE),
                        before_truncate_callback=functools.partial(
                            self._resample_and_merge, agg_dict=tsc1))
        tsb2.set_values(numpy.array([(datetime64(2014, 1, 1, 9, 1, 4), 4)],
                                    dtype=carbonara.TIMESERIES_ARRAY_DTYPE),
                        before_truncate_callback=functools.partial(
                            self._resample_and_merge, agg_dict=tsc2))

        dtfrom = datetime64(2014, 1, 1, 11, 0, 0)
        self.assertRaises(exceptions.UnAggregableTimeseries,
                          processor.aggregated,
                          [tsc1['return'], tsc2['return']],
                          from_timestamp=dtfrom,
                          operations=["aggregate", "mean", [
                              "metric", ["all", "mean"]]])

    def test_aggregated_different_archive_no_overlap2(self):
        tsc1 = {'sampling': numpy.timedelta64(60, 's'),
                'size': 50, 'agg': 'mean'}
        tsb1 = carbonara.BoundTimeSerie(block_size=tsc1['sampling'])
        tsc2 = carbonara.AggregatedTimeSerie(
            carbonara.Aggregation('mean', numpy.timedelta64(60, 's'), None))

        tsb1.set_values(numpy.array([(datetime64(2014, 1, 1, 12, 3, 0), 4)],
                                    dtype=carbonara.TIMESERIES_ARRAY_DTYPE),
                        before_truncate_callback=functools.partial(
                            self._resample_and_merge, agg_dict=tsc1))
        metric = mock.Mock(id=str(uuid.uuid4()))
        ref = processor.MetricReference(metric, "mean")
        self.assertRaises(exceptions.UnAggregableTimeseries,
                          processor.aggregated,
                          [tsc1['return'], (ref, tsc2)],
                          operations=["aggregate", "mean",
                                      ["metric", tsc1['return'][0].lookup_key,
                                       ref.lookup_key]])

    def test_aggregated_different_archive_overlap(self):
        tsc1 = {'sampling': numpy.timedelta64(60, 's'),
                'size': 10, 'agg': 'mean'}
        tsb1 = carbonara.BoundTimeSerie(block_size=tsc1['sampling'])
        tsc2 = {'sampling': numpy.timedelta64(60, 's'),
                'size': 10, 'agg': 'mean'}
        tsb2 = carbonara.BoundTimeSerie(block_size=tsc2['sampling'])

        # NOTE(sileht): minute 8 is missing in both and
        # minute 7 in tsc2 too, but it looks like we have
        # enough point to do the aggregation
        tsb1.set_values(numpy.array([
            (datetime64(2014, 1, 1, 11, 0, 0), 4),
            (datetime64(2014, 1, 1, 12, 1, 0), 3),
            (datetime64(2014, 1, 1, 12, 2, 0), 2),
            (datetime64(2014, 1, 1, 12, 3, 0), 4),
            (datetime64(2014, 1, 1, 12, 4, 0), 2),
            (datetime64(2014, 1, 1, 12, 5, 0), 3),
            (datetime64(2014, 1, 1, 12, 6, 0), 4),
            (datetime64(2014, 1, 1, 12, 7, 0), 10),
            (datetime64(2014, 1, 1, 12, 9, 0), 2)],
            dtype=carbonara.TIMESERIES_ARRAY_DTYPE),
            before_truncate_callback=functools.partial(
                self._resample_and_merge, agg_dict=tsc1))

        tsb2.set_values(numpy.array([
            (datetime64(2014, 1, 1, 12, 1, 0), 3),
            (datetime64(2014, 1, 1, 12, 2, 0), 4),
            (datetime64(2014, 1, 1, 12, 3, 0), 4),
            (datetime64(2014, 1, 1, 12, 4, 0), 6),
            (datetime64(2014, 1, 1, 12, 5, 0), 3),
            (datetime64(2014, 1, 1, 12, 6, 0), 6),
            (datetime64(2014, 1, 1, 12, 9, 0), 2),
            (datetime64(2014, 1, 1, 12, 11, 0), 2),
            (datetime64(2014, 1, 1, 12, 12, 0), 2)],
            dtype=carbonara.TIMESERIES_ARRAY_DTYPE),
            before_truncate_callback=functools.partial(
                self._resample_and_merge, agg_dict=tsc2))

        dtfrom = datetime64(2014, 1, 1, 12, 0, 0)
        dtto = datetime64(2014, 1, 1, 12, 10, 0)

        # By default we require 100% of point that overlap
        # so that fail
        self.assertRaises(exceptions.UnAggregableTimeseries,
                          processor.aggregated,
                          [tsc1['return'], tsc2['return']],
                          from_timestamp=dtfrom,
                          to_timestamp=dtto,
                          operations=["aggregate", "mean", [
                              "metric",
                              tsc1['return'][0].lookup_key,
                              tsc2['return'][0].lookup_key,
                          ]])

        # Retry with 80% and it works
        output = processor.aggregated([
            tsc1['return'], tsc2['return']],
            from_timestamp=dtfrom, to_timestamp=dtto,
            operations=["aggregate", "mean", [
                "metric",
                tsc1['return'][0].lookup_key,
                tsc2['return'][0].lookup_key,
            ]],
            needed_percent_of_overlap=80.0)["aggregated"]

        self.assertEqual([
            (datetime64(2014, 1, 1, 12, 1, 0),
             numpy.timedelta64(60, 's'), 3.0),
            (datetime64(2014, 1, 1, 12, 2, 0),
             numpy.timedelta64(60, 's'), 3.0),
            (datetime64(2014, 1, 1, 12, 3, 0),
             numpy.timedelta64(60, 's'), 4.0),
            (datetime64(2014, 1, 1, 12, 4, 0),
             numpy.timedelta64(60, 's'), 4.0),
            (datetime64(2014, 1, 1, 12, 5, 0),
             numpy.timedelta64(60, 's'), 3.0),
            (datetime64(2014, 1, 1, 12, 6, 0),
             numpy.timedelta64(60, 's'), 5.0),
            (datetime64(2014, 1, 1, 12, 7, 0),
             numpy.timedelta64(60, 's'), 10.0),
            (datetime64(2014, 1, 1, 12, 9, 0),
             numpy.timedelta64(60, 's'), 2.0),
        ], list(output))

    def test_aggregated_different_archive_overlap_edge_missing1(self):
        tsc1 = {'sampling': numpy.timedelta64(60, 's'),
                'size': 10, 'agg': 'mean'}
        tsb1 = carbonara.BoundTimeSerie(block_size=tsc1['sampling'])
        tsc2 = {'sampling': numpy.timedelta64(60, 's'),
                'size': 10, 'agg': 'mean'}
        tsb2 = carbonara.BoundTimeSerie(block_size=tsc2['sampling'])

        tsb1.set_values(numpy.array([
            (datetime64(2014, 1, 1, 12, 3, 0), 9),
            (datetime64(2014, 1, 1, 12, 4, 0), 1),
            (datetime64(2014, 1, 1, 12, 5, 0), 2),
            (datetime64(2014, 1, 1, 12, 6, 0), 7),
            (datetime64(2014, 1, 1, 12, 7, 0), 5),
            (datetime64(2014, 1, 1, 12, 8, 0), 3)],
            dtype=carbonara.TIMESERIES_ARRAY_DTYPE),
            before_truncate_callback=functools.partial(
                self._resample_and_merge, agg_dict=tsc1))

        tsb2.set_values(numpy.array([
            (datetime64(2014, 1, 1, 11, 0, 0), 6),
            (datetime64(2014, 1, 1, 12, 1, 0), 2),
            (datetime64(2014, 1, 1, 12, 2, 0), 13),
            (datetime64(2014, 1, 1, 12, 3, 0), 24),
            (datetime64(2014, 1, 1, 12, 4, 0), 4),
            (datetime64(2014, 1, 1, 12, 5, 0), 16),
            (datetime64(2014, 1, 1, 12, 6, 0), 12)],
            dtype=carbonara.TIMESERIES_ARRAY_DTYPE),
            before_truncate_callback=functools.partial(
                self._resample_and_merge, agg_dict=tsc2))

        # By default we require 100% of point that overlap
        # but we allow that the last datapoint is missing
        # of the precisest granularity
        output = processor.aggregated([
            tsc1['return'], tsc2['return']],
            operations=["aggregate", "sum", [
                "metric",
                tsc1['return'][0].lookup_key,
                tsc2['return'][0].lookup_key
            ]])["aggregated"]

        self.assertEqual([
            (datetime64(2014, 1, 1, 12, 3, 0),
             numpy.timedelta64(60, 's'), 33.0),
            (datetime64(2014, 1, 1, 12, 4, 0),
             numpy.timedelta64(60, 's'), 5.0),
            (datetime64(2014, 1, 1, 12, 5, 0),
             numpy.timedelta64(60, 's'), 18.0),
            (datetime64(2014, 1, 1, 12, 6, 0),
             numpy.timedelta64(60, 's'), 19.0),
        ], list(output))

    def test_aggregated_different_archive_overlap_edge_missing2(self):
        tsc1 = {'sampling': numpy.timedelta64(60, 's'),
                'size': 10, 'agg': 'mean'}
        tsb1 = carbonara.BoundTimeSerie(block_size=tsc1['sampling'])
        tsc2 = {'sampling': numpy.timedelta64(60, 's'),
                'size': 10, 'agg': 'mean'}
        tsb2 = carbonara.BoundTimeSerie(block_size=tsc2['sampling'])

        tsb1.set_values(numpy.array([(datetime64(2014, 1, 1, 12, 3, 0), 4)],
                                    dtype=carbonara.TIMESERIES_ARRAY_DTYPE),
                        before_truncate_callback=functools.partial(
                            self._resample_and_merge, agg_dict=tsc1))

        tsb2.set_values(numpy.array([(datetime64(2014, 1, 1, 11, 0, 0), 4),
                                     (datetime64(2014, 1, 1, 12, 3, 0), 4)],
                                    dtype=carbonara.TIMESERIES_ARRAY_DTYPE),
                        before_truncate_callback=functools.partial(
                            self._resample_and_merge, agg_dict=tsc2))

        output = processor.aggregated(
            [tsc1['return'], tsc2['return']],
            operations=["aggregate", "mean", [
                "metric",
                tsc1['return'][0].lookup_key,
                tsc2['return'][0].lookup_key
            ]])["aggregated"]
        self.assertEqual([
            (datetime64(
                2014, 1, 1, 12, 3, 0
            ), numpy.timedelta64(60000000000, 'ns'), 4.0),
        ], list(output))

    def test_processor_with_random_holes_derived_boundaries(self):
        tsc1 = {'sampling': numpy.timedelta64(60, 's'),
                'size': 10, 'agg': 'mean'}
        tsb1 = carbonara.BoundTimeSerie(block_size=tsc1['sampling'])
        tsc2 = {'sampling': numpy.timedelta64(60, 's'),
                'size': 10, 'agg': 'mean'}
        tsb2 = carbonara.BoundTimeSerie(block_size=tsc2['sampling'])

        tsb1.set_values(numpy.array([
            (datetime64(2014, 1, 1, 12, 1, 0), 9),
            (datetime64(2014, 1, 1, 12, 2, 0), 1),
            (datetime64(2014, 1, 1, 12, 4, 0), 5),
            (datetime64(2014, 1, 1, 12, 6, 0), 3)],
            dtype=carbonara.TIMESERIES_ARRAY_DTYPE),
            before_truncate_callback=functools.partial(
                self._resample_and_merge, agg_dict=tsc1))

        tsb2.set_values(numpy.array([
            (datetime64(2014, 1, 1, 12, 0, 0), 6),
            (datetime64(2014, 1, 1, 12, 1, 0), 2),
            (datetime64(2014, 1, 1, 12, 2, 0), 13),
            (datetime64(2014, 1, 1, 12, 3, 0), 24),
            (datetime64(2014, 1, 1, 12, 4, 0), 4)],
            dtype=carbonara.TIMESERIES_ARRAY_DTYPE),
            before_truncate_callback=functools.partial(
                self._resample_and_merge, agg_dict=tsc2))

        output = processor.aggregated([
            tsc1['return'], tsc2['return']],
            operations=["aggregate", "mean", [
                "metric",
                tsc1['return'][0].lookup_key,
                tsc2['return'][0].lookup_key
            ]], needed_percent_of_overlap=50.0)["aggregated"]

        self.assertEqual([
            (datetime64(2014, 1, 1, 12, 1, 0),
             numpy.timedelta64(60000000000, 'ns'), 5.5),
            (datetime64(2014, 1, 1, 12, 2, 0),
             numpy.timedelta64(60000000000, 'ns'), 7.0),
            (datetime64(2014, 1, 1, 12, 3, 0),
             numpy.timedelta64(60000000000, 'ns'), 24.0),
            (datetime64(2014, 1, 1, 12, 4, 0),
             numpy.timedelta64(60000000000, 'ns'), 4.5),
        ], list(output))

    def test_processor_derived_missing_boundary(self):
        tsc1 = {'sampling': numpy.timedelta64(60, 's'),
                'size': 10, 'agg': 'mean'}
        tsb1 = carbonara.BoundTimeSerie(block_size=tsc1['sampling'])
        tsc2 = {'sampling': numpy.timedelta64(60, 's'),
                'size': 10, 'agg': 'mean'}
        tsb2 = carbonara.BoundTimeSerie(block_size=tsc2['sampling'])

        tsb1.set_values(numpy.array([
            (datetime64(2014, 1, 1, 12, 1, 0), 9),
            (datetime64(2014, 1, 1, 12, 2, 0), 1),
            (datetime64(2014, 1, 1, 12, 4, 0), 5),
            (datetime64(2014, 1, 1, 12, 6, 0), 3)],
            dtype=carbonara.TIMESERIES_ARRAY_DTYPE),
            before_truncate_callback=functools.partial(
                self._resample_and_merge, agg_dict=tsc1))

        tsb2.set_values(numpy.array([
            (datetime64(2014, 1, 1, 12, 0, 0), 6),
            (datetime64(2014, 1, 1, 12, 1, 0), 2),
            (datetime64(2014, 1, 1, 12, 2, 0), 13),
            (datetime64(2014, 1, 1, 12, 3, 0), 24),
            (datetime64(2014, 1, 1, 12, 4, 0), 4)],
            dtype=carbonara.TIMESERIES_ARRAY_DTYPE),
            before_truncate_callback=functools.partial(
                self._resample_and_merge, agg_dict=tsc2))

        output = processor.aggregated([
            tsc1['return'], tsc2['return']],
            operations=["aggregate", "mean", [
                "metric",
                tsc1['return'][0].lookup_key,
                tsc2['return'][0].lookup_key
            ]],
            from_timestamp=datetime64(2014, 1, 1, 12, 0, 0),
            needed_percent_of_overlap=50.0)["aggregated"]

        self.assertEqual([
            (datetime64(2014, 1, 1, 12, 0, 0),
             numpy.timedelta64(60000000000, 'ns'), 6.0),
            (datetime64(2014, 1, 1, 12, 1, 0),
             numpy.timedelta64(60000000000, 'ns'), 5.5),
            (datetime64(2014, 1, 1, 12, 2, 0),
             numpy.timedelta64(60000000000, 'ns'), 7.0),
            (datetime64(2014, 1, 1, 12, 3, 0),
             numpy.timedelta64(60000000000, 'ns'), 24.0),
            (datetime64(2014, 1, 1, 12, 4, 0),
             numpy.timedelta64(60000000000, 'ns'), 4.5),
        ], list(output))

        output = processor.aggregated([
            tsc1['return'], tsc2['return']],
            operations=["aggregate", "mean", [
                "metric",
                tsc1['return'][0].lookup_key,
                tsc2['return'][0].lookup_key,
            ]],
            to_timestamp=datetime64(2014, 1, 1, 12, 7, 0),
            needed_percent_of_overlap=50.0)["aggregated"]

        self.assertEqual([
            (datetime64(2014, 1, 1, 12, 1, 0),
             numpy.timedelta64(60000000000, 'ns'), 5.5),
            (datetime64(2014, 1, 1, 12, 2, 0),
             numpy.timedelta64(60000000000, 'ns'), 7.0),
            (datetime64(2014, 1, 1, 12, 3, 0),
             numpy.timedelta64(60000000000, 'ns'), 24.0),
            (datetime64(2014, 1, 1, 12, 4, 0),
             numpy.timedelta64(60000000000, 'ns'), 4.5),
            (datetime64(2014, 1, 1, 12, 6, 0),
             numpy.timedelta64(60000000000, 'ns'), 3.0),
        ], list(output))

    def test_aggregated_some_overlap_with_fill_zero(self):
        tsc1 = {'sampling': numpy.timedelta64(60, 's'),
                'size': 10, 'agg': 'mean', "name": "foo"}
        tsb1 = carbonara.BoundTimeSerie(block_size=tsc1['sampling'])
        tsc2 = {'sampling': numpy.timedelta64(60, 's'),
                'size': 10, 'agg': 'mean', "name": "bar"}
        tsb2 = carbonara.BoundTimeSerie(block_size=tsc2['sampling'])

        tsb1.set_values(numpy.array([
            (datetime64(2014, 1, 1, 12, 3, 0), 9),
            (datetime64(2014, 1, 1, 12, 4, 0), 1),
            (datetime64(2014, 1, 1, 12, 5, 0), 2),
            (datetime64(2014, 1, 1, 12, 6, 0), 7),
            (datetime64(2014, 1, 1, 12, 7, 0), 5),
            (datetime64(2014, 1, 1, 12, 8, 0), 3)],
            dtype=carbonara.TIMESERIES_ARRAY_DTYPE),
            before_truncate_callback=functools.partial(
                self._resample_and_merge, agg_dict=tsc1))

        tsb2.set_values(numpy.array([
            (datetime64(2014, 1, 1, 12, 0, 0), 6),
            (datetime64(2014, 1, 1, 12, 1, 0), 2),
            (datetime64(2014, 1, 1, 12, 2, 0), 13),
            (datetime64(2014, 1, 1, 12, 3, 0), 24),
            (datetime64(2014, 1, 1, 12, 4, 0), 4),
            (datetime64(2014, 1, 1, 12, 5, 0), 16),
            (datetime64(2014, 1, 1, 12, 6, 0), 12)],
            dtype=carbonara.TIMESERIES_ARRAY_DTYPE),
            before_truncate_callback=functools.partial(
                self._resample_and_merge, agg_dict=tsc2))

        output = processor.aggregated([
            tsc1['return'], tsc2['return']],
            operations=["aggregate", "mean", [
                "metric",
                tsc1['return'][0].lookup_key,
                tsc2['return'][0].lookup_key
            ]], fill=0)["aggregated"]

        self.assertEqual([
            (datetime64(2014, 1, 1, 12, 0, 0),
             numpy.timedelta64(60000000000, 'ns'), 3.0),
            (datetime64(2014, 1, 1, 12, 1, 0),
             numpy.timedelta64(60000000000, 'ns'), 1.0),
            (datetime64(2014, 1, 1, 12, 2, 0),
             numpy.timedelta64(60000000000, 'ns'), 6.5),
            (datetime64(2014, 1, 1, 12, 3, 0),
             numpy.timedelta64(60000000000, 'ns'), 16.5),
            (datetime64(2014, 1, 1, 12, 4, 0),
             numpy.timedelta64(60000000000, 'ns'), 2.5),
            (datetime64(2014, 1, 1, 12, 5, 0),
             numpy.timedelta64(60000000000, 'ns'), 9.0),
            (datetime64(2014, 1, 1, 12, 6, 0),
             numpy.timedelta64(60000000000, 'ns'), 9.5),
            (datetime64(2014, 1, 1, 12, 7, 0),
             numpy.timedelta64(60000000000, 'ns'), 2.5),
            (datetime64(2014, 1, 1, 12, 8, 0),
             numpy.timedelta64(60000000000, 'ns'), 1.5),
        ], list(output))

        output = processor.aggregated([
            tsc1['return'], tsc2['return']],
            operations=["-", ["metric"] + tsc1['return'][0].lookup_key,
                        ["metric"] + tsc2['return'][0].lookup_key
                        ], fill=0)["aggregated"]

        self.assertEqual([
            (datetime64(2014, 1, 1, 12, 0, 0),
             numpy.timedelta64(60000000000, 'ns'), -6.0),
            (datetime64(2014, 1, 1, 12, 1, 0),
             numpy.timedelta64(60000000000, 'ns'), -2.0),
            (datetime64(2014, 1, 1, 12, 2, 0),
             numpy.timedelta64(60000000000, 'ns'), -13),
            (datetime64(2014, 1, 1, 12, 3, 0),
             numpy.timedelta64(60000000000, 'ns'), -15),
            (datetime64(2014, 1, 1, 12, 4, 0),
             numpy.timedelta64(60000000000, 'ns'), -3),
            (datetime64(2014, 1, 1, 12, 5, 0),
             numpy.timedelta64(60000000000, 'ns'), -14),
            (datetime64(2014, 1, 1, 12, 6, 0),
             numpy.timedelta64(60000000000, 'ns'), -5),
            (datetime64(2014, 1, 1, 12, 7, 0),
             numpy.timedelta64(60000000000, 'ns'), 5),
            (datetime64(2014, 1, 1, 12, 8, 0),
             numpy.timedelta64(60000000000, 'ns'), 3),
        ], list(output))

    def test_aggregated_some_overlap_with_fill_null(self):
        tsc1 = {'sampling': numpy.timedelta64(60, 's'),
                'size': 10, 'agg': 'mean', 'name': 'foo'}
        tsb1 = carbonara.BoundTimeSerie(block_size=tsc1['sampling'])
        tsc2 = {'sampling': numpy.timedelta64(60, 's'),
                'size': 10, 'agg': 'mean', 'name': 'bar'}
        tsb2 = carbonara.BoundTimeSerie(block_size=tsc2['sampling'])

        tsb1.set_values(numpy.array([
            (datetime64(2014, 1, 1, 12, 3, 0), 9),
            (datetime64(2014, 1, 1, 12, 4, 0), 1),
            (datetime64(2014, 1, 1, 12, 5, 0), 2),
            (datetime64(2014, 1, 1, 12, 6, 0), 7),
            (datetime64(2014, 1, 1, 12, 7, 0), 5),
            (datetime64(2014, 1, 1, 12, 8, 0), 3)],
            dtype=carbonara.TIMESERIES_ARRAY_DTYPE),
            before_truncate_callback=functools.partial(
                self._resample_and_merge, agg_dict=tsc1))

        tsb2.set_values(numpy.array([
            (datetime64(2014, 1, 1, 12, 0, 0), 6),
            (datetime64(2014, 1, 1, 12, 1, 0), 2),
            (datetime64(2014, 1, 1, 12, 2, 0), 13),
            (datetime64(2014, 1, 1, 12, 3, 0), 24),
            (datetime64(2014, 1, 1, 12, 4, 0), 4),
            (datetime64(2014, 1, 1, 12, 5, 0), 16),
            (datetime64(2014, 1, 1, 12, 6, 0), 12)],
            dtype=carbonara.TIMESERIES_ARRAY_DTYPE),
            before_truncate_callback=functools.partial(
                self._resample_and_merge, agg_dict=tsc2))

        output = processor.aggregated([
            tsc1['return'], tsc2['return']],
            operations=["aggregate", "mean", [
                "metric",
                tsc1['return'][0].lookup_key,
                tsc2['return'][0].lookup_key
            ]], fill='null')["aggregated"]

        self.assertEqual([
            (datetime64(2014, 1, 1, 12, 0, 0),
             numpy.timedelta64(60000000000, 'ns'), 6.0),
            (datetime64(2014, 1, 1, 12, 1, 0),
             numpy.timedelta64(60000000000, 'ns'), 2.0),
            (datetime64(2014, 1, 1, 12, 2, 0),
             numpy.timedelta64(60000000000, 'ns'), 13.0),
            (datetime64(2014, 1, 1, 12, 3, 0),
             numpy.timedelta64(60000000000, 'ns'), 16.5),
            (datetime64(2014, 1, 1, 12, 4, 0),
             numpy.timedelta64(60000000000, 'ns'), 2.5),
            (datetime64(2014, 1, 1, 12, 5, 0),
             numpy.timedelta64(60000000000, 'ns'), 9.0),
            (datetime64(2014, 1, 1, 12, 6, 0),
             numpy.timedelta64(60000000000, 'ns'), 9.5),
            (datetime64(2014, 1, 1, 12, 7, 0),
             numpy.timedelta64(60000000000, 'ns'), 5.0),
            (datetime64(2014, 1, 1, 12, 8, 0),
             numpy.timedelta64(60000000000, 'ns'), 3.0),
        ], list(output))

        output = processor.aggregated([
            tsc1['return'], tsc2['return']],
            operations=["-", ["metric"] + tsc1['return'][0].lookup_key,
                        ["metric"] + tsc2['return'][0].lookup_key
                        ], fill='null')["aggregated"]

        self.assertEqual([
            (datetime64(2014, 1, 1, 12, 0, 0),
             numpy.timedelta64(60000000000, 'ns'), eq_nan),
            (datetime64(2014, 1, 1, 12, 1, 0),
             numpy.timedelta64(60000000000, 'ns'), eq_nan),
            (datetime64(2014, 1, 1, 12, 2, 0),
             numpy.timedelta64(60000000000, 'ns'), eq_nan),
            (datetime64(2014, 1, 1, 12, 3, 0),
             numpy.timedelta64(60000000000, 'ns'), -15.0),
            (datetime64(2014, 1, 1, 12, 4, 0),
             numpy.timedelta64(60000000000, 'ns'), -3.0),
            (datetime64(2014, 1, 1, 12, 5, 0),
             numpy.timedelta64(60000000000, 'ns'), -14.0),
            (datetime64(2014, 1, 1, 12, 6, 0),
             numpy.timedelta64(60000000000, 'ns'), -5.0),
            (datetime64(2014, 1, 1, 12, 7, 0),
             numpy.timedelta64(60000000000, 'ns'), eq_nan),
            (datetime64(2014, 1, 1, 12, 8, 0),
             numpy.timedelta64(60000000000, 'ns'), eq_nan),
        ], list(output))

    def test_aggregate_no_points_with_fill_zero(self):
        tsc1 = {'sampling': numpy.timedelta64(60, 's'),
                'size': 10, 'agg': 'mean', 'name': 'foo'}
        tsb1 = carbonara.BoundTimeSerie(block_size=tsc1['sampling'])
        tsc2 = {'sampling': numpy.timedelta64(60, 's'),
                'size': 10, 'agg': 'mean', 'name': 'bar'}
        tsb2 = carbonara.BoundTimeSerie(block_size=tsc2['sampling'])

        tsb1.set_values(numpy.array([
            (datetime64(2014, 1, 1, 12, 3, 0), 9),
            (datetime64(2014, 1, 1, 12, 4, 0), 1),
            (datetime64(2014, 1, 1, 12, 7, 0), 5),
            (datetime64(2014, 1, 1, 12, 8, 0), 3)],
            dtype=carbonara.TIMESERIES_ARRAY_DTYPE),
            before_truncate_callback=functools.partial(
                self._resample_and_merge, agg_dict=tsc1))

        tsb2.set_values(numpy.array([
            (datetime64(2014, 1, 1, 12, 0, 0), 6),
            (datetime64(2014, 1, 1, 12, 1, 0), 2),
            (datetime64(2014, 1, 1, 12, 2, 0), 13),
            (datetime64(2014, 1, 1, 12, 3, 0), 24),
            (datetime64(2014, 1, 1, 12, 4, 0), 4)],
            dtype=carbonara.TIMESERIES_ARRAY_DTYPE),
            before_truncate_callback=functools.partial(
                self._resample_and_merge, agg_dict=tsc2))

        output = processor.aggregated([
            tsc1['return'], tsc2['return']],
            operations=["aggregate", "mean", [
                "metric",
                tsc1['return'][0].lookup_key,
                tsc2['return'][0].lookup_key
            ]], fill=0)["aggregated"]

        self.assertEqual([
            (datetime64(2014, 1, 1, 12, 0, 0),
             numpy.timedelta64(60000000000, 'ns'), 3.0),
            (datetime64(2014, 1, 1, 12, 1, 0),
             numpy.timedelta64(60000000000, 'ns'), 1.0),
            (datetime64(2014, 1, 1, 12, 2, 0),
             numpy.timedelta64(60000000000, 'ns'), 6.5),
            (datetime64(2014, 1, 1, 12, 3, 0),
             numpy.timedelta64(60000000000, 'ns'), 16.5),
            (datetime64(2014, 1, 1, 12, 4, 0),
             numpy.timedelta64(60000000000, 'ns'), 2.5),
            (datetime64(2014, 1, 1, 12, 7, 0),
             numpy.timedelta64(60000000000, 'ns'), 2.5),
            (datetime64(2014, 1, 1, 12, 8, 0),
             numpy.timedelta64(60000000000, 'ns'), 1.5),
        ], list(output))

        output = processor.aggregated([
            tsc1['return'], tsc2['return']],
            operations=["-", ["metric"] + tsc1['return'][0].lookup_key,
                        ["metric"] + tsc2['return'][0].lookup_key
                        ], fill=0)["aggregated"]

        self.assertEqual([
            (datetime64(2014, 1, 1, 12, 0, 0),
             numpy.timedelta64(60000000000, 'ns'), -6.0),
            (datetime64(2014, 1, 1, 12, 1, 0),
             numpy.timedelta64(60000000000, 'ns'), -2.0),
            (datetime64(2014, 1, 1, 12, 2, 0),
             numpy.timedelta64(60000000000, 'ns'), -13),
            (datetime64(2014, 1, 1, 12, 3, 0),
             numpy.timedelta64(60000000000, 'ns'), -15),
            (datetime64(2014, 1, 1, 12, 4, 0),
             numpy.timedelta64(60000000000, 'ns'), -3),
            (datetime64(2014, 1, 1, 12, 7, 0),
             numpy.timedelta64(60000000000, 'ns'), 5),
            (datetime64(2014, 1, 1, 12, 8, 0),
             numpy.timedelta64(60000000000, 'ns'), 3),
        ], list(output))

    def test_aggregated_nominal(self):
        tsc1 = {'sampling': numpy.timedelta64(60, 's'),
                'size': 10, 'agg': 'mean'}
        tsc12 = {'sampling': numpy.timedelta64(300, 's'),
                 'size': 6, 'agg': 'mean'}
        tsb1 = carbonara.BoundTimeSerie(block_size=tsc12['sampling'])
        tsc2 = {'sampling': numpy.timedelta64(60, 's'),
                'size': 10, 'agg': 'mean'}
        tsc22 = {'sampling': numpy.timedelta64(300, 's'),
                 'size': 6, 'agg': 'mean'}
        tsb2 = carbonara.BoundTimeSerie(block_size=tsc22['sampling'])

        def ts1_update(ts):
            self._resample_and_merge(ts, tsc1)
            self._resample_and_merge(ts, tsc12)

        def ts2_update(ts):
            self._resample_and_merge(ts, tsc2)
            self._resample_and_merge(ts, tsc22)

        tsb1.set_values(numpy.array([
            (datetime64(2014, 1, 1, 11, 46, 4), 4),
            (datetime64(2014, 1, 1, 11, 47, 34), 8),
            (datetime64(2014, 1, 1, 11, 50, 54), 50),
            (datetime64(2014, 1, 1, 11, 54, 45), 4),
            (datetime64(2014, 1, 1, 11, 56, 49), 4),
            (datetime64(2014, 1, 1, 11, 57, 22), 6),
            (datetime64(2014, 1, 1, 11, 58, 22), 5),
            (datetime64(2014, 1, 1, 12, 1, 4), 4),
            (datetime64(2014, 1, 1, 12, 1, 9), 7),
            (datetime64(2014, 1, 1, 12, 2, 1), 15),
            (datetime64(2014, 1, 1, 12, 2, 12), 1),
            (datetime64(2014, 1, 1, 12, 3, 0), 3),
            (datetime64(2014, 1, 1, 12, 4, 9), 7),
            (datetime64(2014, 1, 1, 12, 5, 1), 15),
            (datetime64(2014, 1, 1, 12, 5, 12), 1),
            (datetime64(2014, 1, 1, 12, 6, 0), 3)],
            dtype=carbonara.TIMESERIES_ARRAY_DTYPE),
            before_truncate_callback=ts1_update)

        tsb2.set_values(numpy.array([
            (datetime64(2014, 1, 1, 11, 46, 4), 6),
            (datetime64(2014, 1, 1, 11, 47, 34), 5),
            (datetime64(2014, 1, 1, 11, 50, 54), 51),
            (datetime64(2014, 1, 1, 11, 54, 45), 5),
            (datetime64(2014, 1, 1, 11, 56, 49), 5),
            (datetime64(2014, 1, 1, 11, 57, 22), 7),
            (datetime64(2014, 1, 1, 11, 58, 22), 5),
            (datetime64(2014, 1, 1, 12, 1, 4), 5),
            (datetime64(2014, 1, 1, 12, 1, 9), 8),
            (datetime64(2014, 1, 1, 12, 2, 1), 10),
            (datetime64(2014, 1, 1, 12, 2, 12), 2),
            (datetime64(2014, 1, 1, 12, 3, 0), 6),
            (datetime64(2014, 1, 1, 12, 4, 9), 4),
            (datetime64(2014, 1, 1, 12, 5, 1), 10),
            (datetime64(2014, 1, 1, 12, 5, 12), 1),
            (datetime64(2014, 1, 1, 12, 6, 0), 1)],
            dtype=carbonara.TIMESERIES_ARRAY_DTYPE),
            before_truncate_callback=ts2_update)
        output = processor.aggregated(
            [tsc1['return'], tsc12['return'], tsc2['return'], tsc22['return']],
            operations=["aggregate", "mean", [
                "metric",
                tsc1['return'][0].lookup_key, tsc12['return'][0].lookup_key,
                tsc2['return'][0].lookup_key, tsc22['return'][0].lookup_key
            ]])["aggregated"]
        self.assertEqual([
            (datetime64(2014, 1, 1, 11, 45),
             numpy.timedelta64(300, 's'), 5.75),
            (datetime64(2014, 1, 1, 11, 50),
             numpy.timedelta64(300, 's'), 27.5),
            (datetime64(2014, 1, 1, 11, 55),
             numpy.timedelta64(300, 's'), 5.3333333333333339),
            (datetime64(2014, 1, 1, 12, 0),
             numpy.timedelta64(300, 's'), 6.0),
            (datetime64(2014, 1, 1, 12, 5),
             numpy.timedelta64(300, 's'), 5.1666666666666661),
            (numpy.datetime64('2014-01-01T11:46:00.000000000'),
             numpy.timedelta64(60, 's'),
             5.0),
            (numpy.datetime64('2014-01-01T11:47:00.000000000'),
             numpy.timedelta64(60, 's'),
             6.5),
            (numpy.datetime64('2014-01-01T11:50:00.000000000'),
             numpy.timedelta64(60, 's'),
             50.5),
            (datetime64(2014, 1, 1, 11, 54),
             numpy.timedelta64(60, 's'), 4.5),
            (datetime64(2014, 1, 1, 11, 56),
             numpy.timedelta64(60, 's'), 4.5),
            (datetime64(2014, 1, 1, 11, 57),
             numpy.timedelta64(60, 's'), 6.5),
            (datetime64(2014, 1, 1, 11, 58),
             numpy.timedelta64(60, 's'), 5.0),
            (datetime64(2014, 1, 1, 12, 1),
             numpy.timedelta64(60, 's'), 6.0),
            (datetime64(2014, 1, 1, 12, 2),
             numpy.timedelta64(60, 's'), 7.0),
            (datetime64(2014, 1, 1, 12, 3),
             numpy.timedelta64(60, 's'), 4.5),
            (datetime64(2014, 1, 1, 12, 4),
             numpy.timedelta64(60, 's'), 5.5),
            (datetime64(2014, 1, 1, 12, 5),
             numpy.timedelta64(60, 's'), 6.75),
            (datetime64(2014, 1, 1, 12, 6),
             numpy.timedelta64(60, 's'), 2.0),
        ], list(output))

    def test_aggregated_partial_overlap(self):
        tsc1 = {'sampling': numpy.timedelta64(1, 's'),
                'size': 86400, 'agg': 'mean', 'name': 'foo'}
        tsb1 = carbonara.BoundTimeSerie(block_size=tsc1['sampling'])
        tsc2 = {'sampling': numpy.timedelta64(1, 's'),
                'size': 60, 'agg': 'mean', 'name': 'bar'}
        tsb2 = carbonara.BoundTimeSerie(block_size=tsc2['sampling'])

        tsb1.set_values(numpy.array([
            (datetime64(2015, 12, 3, 13, 19, 15), 1),
            (datetime64(2015, 12, 3, 13, 20, 15), 1),
            (datetime64(2015, 12, 3, 13, 21, 15), 1),
            (datetime64(2015, 12, 3, 13, 22, 15), 1)],
            dtype=carbonara.TIMESERIES_ARRAY_DTYPE),
            before_truncate_callback=functools.partial(
                self._resample_and_merge, agg_dict=tsc1))

        tsb2.set_values(numpy.array([
            (datetime64(2015, 12, 3, 13, 21, 15), 10),
            (datetime64(2015, 12, 3, 13, 22, 15), 10),
            (datetime64(2015, 12, 3, 13, 23, 15), 10),
            (datetime64(2015, 12, 3, 13, 24, 15), 10)],
            dtype=carbonara.TIMESERIES_ARRAY_DTYPE),
            before_truncate_callback=functools.partial(
                self._resample_and_merge, agg_dict=tsc2))

        output = processor.aggregated(
            [tsc1['return'], tsc2['return']],
            operations=["aggregate", "sum", [
                "metric",
                tsc1['return'][0].lookup_key,
                tsc2['return'][0].lookup_key
            ]])["aggregated"]

        self.assertEqual([
            (datetime64(
                2015, 12, 3, 13, 21, 15
            ), numpy.timedelta64(1, 's'), 11.0),
            (datetime64(
                2015, 12, 3, 13, 22, 15
            ), numpy.timedelta64(1, 's'), 11.0),
        ], list(output))

        dtfrom = datetime64(2015, 12, 3, 13, 17, 0)
        dtto = datetime64(2015, 12, 3, 13, 25, 0)

        output = processor.aggregated(
            [tsc1['return'], tsc2['return']],
            from_timestamp=dtfrom, to_timestamp=dtto,
            operations=["aggregate", "sum", [
                "metric",
                tsc1['return'][0].lookup_key,
                tsc2['return'][0].lookup_key
            ]], needed_percent_of_overlap=0)["aggregated"]
        self.assertEqual([
            (datetime64(
                2015, 12, 3, 13, 19, 15
            ), numpy.timedelta64(1, 's'), 1.0),
            (datetime64(
                2015, 12, 3, 13, 20, 15
            ), numpy.timedelta64(1, 's'), 1.0),
            (datetime64(
                2015, 12, 3, 13, 21, 15
            ), numpy.timedelta64(1, 's'), 11.0),
            (datetime64(
                2015, 12, 3, 13, 22, 15
            ), numpy.timedelta64(1, 's'), 11.0),
            (datetime64(
                2015, 12, 3, 13, 23, 15
            ), numpy.timedelta64(1, 's'), 10.0),
            (datetime64(
                2015, 12, 3, 13, 24, 15
            ), numpy.timedelta64(1, 's'), 10.0),
        ], list(output))

        # Check boundaries are set when overlap=0
        output = processor.aggregated(
            [tsc1['return'], tsc2['return']],
            operations=["aggregate", "sum", [
                "metric",
                tsc1['return'][0].lookup_key,
                tsc2['return'][0].lookup_key
            ]], needed_percent_of_overlap=0)["aggregated"]
        self.assertEqual([
            (datetime64(
                2015, 12, 3, 13, 21, 15
            ), numpy.timedelta64(1, 's'), 11.0),
            (datetime64(
                2015, 12, 3, 13, 22, 15
            ), numpy.timedelta64(1, 's'), 11.0),
        ], list(output))

        # By default we require 100% of point that overlap
        # so that fail if from or to is set
        self.assertRaises(exceptions.UnAggregableTimeseries,
                          processor.aggregated,
                          [tsc1['return'], tsc2['return']],
                          to_timestamp=dtto,
                          operations=["aggregate", "sum", [
                              "metric",
                              tsc1['return'][0].lookup_key,
                              tsc2['return'][0].lookup_key
                          ]])
        self.assertRaises(exceptions.UnAggregableTimeseries,
                          processor.aggregated,
                          [tsc1['return'], tsc2['return']],
                          from_timestamp=dtfrom,
                          operations=["aggregate", "sum", [
                              "metric",
                              tsc1['return'][0].lookup_key,
                              tsc2['return'][0].lookup_key
                          ]])
        # Retry with 50% and it works
        output = processor.aggregated(
            [tsc1['return'], tsc2['return']], from_timestamp=dtfrom,
            operations=["aggregate", "sum", [
                "metric",
                tsc1['return'][0].lookup_key,
                tsc2['return'][0].lookup_key
            ]], needed_percent_of_overlap=50.0)["aggregated"]
        self.assertEqual([
            (datetime64(
                2015, 12, 3, 13, 19, 15
            ), numpy.timedelta64(1, 's'), 1.0),
            (datetime64(
                2015, 12, 3, 13, 20, 15
            ), numpy.timedelta64(1, 's'), 1.0),
            (datetime64(
                2015, 12, 3, 13, 21, 15
            ), numpy.timedelta64(1, 's'), 11.0),
            (datetime64(
                2015, 12, 3, 13, 22, 15
            ), numpy.timedelta64(1, 's'), 11.0),
        ], list(output))

        output = processor.aggregated(
            [tsc1['return'], tsc2['return']], to_timestamp=dtto,
            operations=["aggregate", "sum", [
                "metric",
                tsc1['return'][0].lookup_key,
                tsc2['return'][0].lookup_key
            ]], needed_percent_of_overlap=50.0)["aggregated"]
        self.assertEqual([
            (datetime64(
                2015, 12, 3, 13, 21, 15
            ), numpy.timedelta64(1, 's'), 11.0),
            (datetime64(
                2015, 12, 3, 13, 22, 15
            ), numpy.timedelta64(1, 's'), 11.0),
            (datetime64(
                2015, 12, 3, 13, 23, 15
            ), numpy.timedelta64(1, 's'), 10.0),
            (datetime64(
                2015, 12, 3, 13, 24, 15
            ), numpy.timedelta64(1, 's'), 10.0),
        ], list(output))


class CrossMetricAggregated(base.TestCase):
    def setUp(self):
        super(CrossMetricAggregated, self).setUp()
        # A lot of tests wants a metric, create one
        self.metric, __ = self._create_metric()

    def test_get_measures_empty_metrics_no_overlap(self):
        references = [
            processor.MetricReference(indexer.Metric(
                uuid.uuid4(), self.archive_policies['low']), 'mean'),
            processor.MetricReference(indexer.Metric(
                uuid.uuid4(), self.archive_policies['low']), 'mean'),
        ]
        self.assertRaises(
            exceptions.UnAggregableTimeseries,
            processor.get_measures, self.storage, references,
            operations=["aggregate", "mean", [
                "metric", ["whatever", "mean"], ["everwhat", "mean"],
            ]])

    def test_get_measures_empty_metric_needed_overlap_zero(self):
        m_id = str(self.metric.id)
        result = processor.get_measures(
            self.storage, [processor.MetricReference(self.metric, "mean")],
            operations=["metric", m_id, "mean"], needed_overlap=0)
        self.assertEqual({m_id: {"mean": []}}, result)

    def test_get_measures_unknown_aggregation(self):
        metric2 = indexer.Metric(uuid.uuid4(),
                                 self.archive_policies['low'])
        self.incoming.add_measures(self.metric.id, [
            incoming.Measure(datetime64(2014, 1, 1, 12, 0, 1), 69),
            incoming.Measure(datetime64(2014, 1, 1, 12, 7, 31), 42),
            incoming.Measure(datetime64(2014, 1, 1, 12, 9, 31), 4),
            incoming.Measure(datetime64(2014, 1, 1, 12, 12, 45), 44),
        ])
        self.incoming.add_measures(metric2.id, [
            incoming.Measure(datetime64(2014, 1, 1, 12, 0, 1), 69),
            incoming.Measure(datetime64(2014, 1, 1, 12, 7, 31), 42),
            incoming.Measure(datetime64(2014, 1, 1, 12, 9, 31), 4),
            incoming.Measure(datetime64(2014, 1, 1, 12, 12, 45), 44),
        ])
        self.assertRaises(storage.AggregationDoesNotExist,
                          processor.get_measures,
                          self.storage,
                          [processor.MetricReference(self.metric, 'last'),
                           processor.MetricReference(metric2, 'last')],
                          operations=["aggregate", "mean", [
                              "metric",
                              [str(self.metric.id), "last"],
                              [(metric2.id), "last"],
                          ]])

    def test_get_measures_unknown_granularity(self):
        metric2 = indexer.Metric(uuid.uuid4(),
                                 self.archive_policies['low'])
        self.incoming.add_measures(self.metric.id, [
            incoming.Measure(datetime64(2014, 1, 1, 12, 0, 1), 69),
            incoming.Measure(datetime64(2014, 1, 1, 12, 7, 31), 42),
            incoming.Measure(datetime64(2014, 1, 1, 12, 9, 31), 4),
            incoming.Measure(datetime64(2014, 1, 1, 12, 12, 45), 44),
        ])
        self.incoming.add_measures(metric2.id, [
            incoming.Measure(datetime64(2014, 1, 1, 12, 0, 1), 69),
            incoming.Measure(datetime64(2014, 1, 1, 12, 7, 31), 42),
            incoming.Measure(datetime64(2014, 1, 1, 12, 9, 31), 4),
            incoming.Measure(datetime64(2014, 1, 1, 12, 12, 45), 44),
        ])
        self.assertRaises(exceptions.UnAggregableTimeseries,
                          processor.get_measures,
                          self.storage,
                          [processor.MetricReference(self.metric, "mean"),
                           processor.MetricReference(metric2, "mean")],
                          operations=["aggregate", "mean", [
                              "metric",
                              [str(self.metric.id), "mean"],
                              [str(metric2.id), "mean"],
                          ]],
                          granularities=[numpy.timedelta64(12345456, 'ms')])

    def test_add_and_get_measures_different_archives(self):
        metric2 = indexer.Metric(uuid.uuid4(),
                                 self.archive_policies['no_granularity_match'])
        self.incoming.add_measures(self.metric.id, [
            incoming.Measure(datetime64(2014, 1, 1, 12, 0, 1), 69),
            incoming.Measure(datetime64(2014, 1, 1, 12, 7, 31), 42),
            incoming.Measure(datetime64(2014, 1, 1, 12, 9, 31), 4),
            incoming.Measure(datetime64(2014, 1, 1, 12, 12, 45), 44),
        ])
        self.incoming.add_measures(metric2.id, [
            incoming.Measure(datetime64(2014, 1, 1, 12, 0, 1), 69),
            incoming.Measure(datetime64(2014, 1, 1, 12, 7, 31), 42),
            incoming.Measure(datetime64(2014, 1, 1, 12, 9, 31), 4),
            incoming.Measure(datetime64(2014, 1, 1, 12, 12, 45), 44),
        ])

        self.assertRaises(exceptions.UnAggregableTimeseries,
                          processor.get_measures,
                          self.storage,
                          [processor.MetricReference(self.metric, "mean"),
                           processor.MetricReference(metric2, "mean")],
                          operations=["aggregate", "mean", [
                              "metric",
                              [str(self.metric.id), "mean"],
                              [str(metric2.id), "mean"],
                          ]])

    def test_add_and_get_measures(self):
        metric2, __ = self._create_metric()
        self.incoming.add_measures(self.metric.id, [
            incoming.Measure(datetime64(2014, 1, 1, 12, 0, 1), 69),
            incoming.Measure(datetime64(2014, 1, 1, 12, 7, 31), 42),
            incoming.Measure(datetime64(2014, 1, 1, 12, 9, 31), 4),
            incoming.Measure(datetime64(2014, 1, 1, 12, 12, 45), 44),
        ])
        self.incoming.add_measures(metric2.id, [
            incoming.Measure(datetime64(2014, 1, 1, 12, 0, 5), 9),
            incoming.Measure(datetime64(2014, 1, 1, 12, 7, 41), 2),
            incoming.Measure(datetime64(2014, 1, 1, 12, 10, 31), 4),
            incoming.Measure(datetime64(2014, 1, 1, 12, 13, 10), 4),
        ])
        self.trigger_processing([self.metric, metric2])

        values = processor.get_measures(
            self.storage,
            [processor.MetricReference(self.metric, "mean"),
             processor.MetricReference(metric2, "mean")],
            operations=["aggregate", "mean", [
                "metric",
                [str(self.metric.id), "mean"],
                [str(metric2.id), "mean"],
            ]])["aggregated"]
        self.assertEqual([
            (datetime64(2014, 1, 1, 0, 0, 0),
             numpy.timedelta64(1, 'D'), 22.25),
            (datetime64(2014, 1, 1, 12, 0, 0),
             numpy.timedelta64(1, 'h'), 22.25),
            (datetime64(2014, 1, 1, 12, 0, 0),
             numpy.timedelta64(5, 'm'), 39.0),
            (datetime64(2014, 1, 1, 12, 5, 0),
             numpy.timedelta64(5, 'm'), 12.5),
            (datetime64(2014, 1, 1, 12, 10, 0),
             numpy.timedelta64(5, 'm'), 24.0)
        ], values)

        values = processor.get_measures(
            self.storage,
            [processor.MetricReference(self.metric, "mean"),
             processor.MetricReference(metric2, "mean")],
            operations=["aggregate", "max", [
                "metric",
                [str(self.metric.id), "mean"],
                [str(metric2.id), "mean"],
            ]])["aggregated"]
        self.assertEqual([
            (datetime64(2014, 1, 1, 0, 0, 0),
             numpy.timedelta64(1, 'D'), 39.75),
            (datetime64(2014, 1, 1, 12, 0, 0),
             numpy.timedelta64(1, 'h'), 39.75),
            (datetime64(2014, 1, 1, 12, 0, 0),
             numpy.timedelta64(5, 'm'), 69),
            (datetime64(2014, 1, 1, 12, 5, 0),
             numpy.timedelta64(5, 'm'), 23),
            (datetime64(2014, 1, 1, 12, 10, 0),
             numpy.timedelta64(5, 'm'), 44)
        ], values)

        values = processor.get_measures(
            self.storage,
            [processor.MetricReference(self.metric, "mean"),
             processor.MetricReference(metric2, "mean")],
            operations=["aggregate", "mean", [
                "metric",
                [str(self.metric.id), "mean"],
                [str(metric2.id), "mean"],
            ]],
            from_timestamp=datetime64(2014, 1, 1, 12, 10, 0))["aggregated"]
        self.assertEqual([
            (datetime64(2014, 1, 1),
             numpy.timedelta64(1, 'D'), 22.25),
            (datetime64(2014, 1, 1, 12),
             numpy.timedelta64(1, 'h'), 22.25),
            (datetime64(2014, 1, 1, 12, 10, 0),
             numpy.timedelta64(5, 'm'), 24.0),
        ], values)

        values = processor.get_measures(
            self.storage,
            [processor.MetricReference(self.metric, "mean"),
             processor.MetricReference(metric2, "mean")],
            operations=["aggregate", "mean", [
                "metric",
                [str(self.metric.id), "mean"],
                [str(metric2.id), "mean"],
            ]],
            to_timestamp=datetime64(2014, 1, 1, 12, 5, 0))["aggregated"]

        self.assertEqual([
            (datetime64(2014, 1, 1, 0, 0, 0),
             numpy.timedelta64(1, 'D'), 22.25),
            (datetime64(2014, 1, 1, 12, 0, 0),
             numpy.timedelta64(1, 'h'), 22.25),
            (datetime64(2014, 1, 1, 12, 0, 0),
             numpy.timedelta64(5, 'm'), 39.0),
        ], values)

        values = processor.get_measures(
            self.storage,
            [processor.MetricReference(self.metric, "mean"),
             processor.MetricReference(metric2, "mean")],
            operations=["aggregate", "mean", [
                "metric",
                [str(self.metric.id), "mean"],
                [str(metric2.id), "mean"],
            ]],
            from_timestamp=datetime64(2014, 1, 1, 12, 10, 10),
            to_timestamp=datetime64(2014, 1, 1, 12, 10, 10))["aggregated"]
        self.assertEqual([
            (datetime64(2014, 1, 1),
             numpy.timedelta64(1, 'D'), 22.25),
            (datetime64(2014, 1, 1, 12),
             numpy.timedelta64(1, 'h'), 22.25),
            (datetime64(2014, 1, 1, 12, 10),
             numpy.timedelta64(5, 'm'), 24.0),
        ], values)

        values = processor.get_measures(
            self.storage,
            [processor.MetricReference(self.metric, "mean"),
             processor.MetricReference(metric2, "mean")],
            operations=["aggregate", "mean", [
                "metric",
                [str(self.metric.id), "mean"],
                [str(metric2.id), "mean"],
            ]],
            from_timestamp=datetime64(2014, 1, 1, 12, 0, 0),
            to_timestamp=datetime64(2014, 1, 1, 12, 0, 1))["aggregated"]

        self.assertEqual([
            (datetime64(2014, 1, 1),
             numpy.timedelta64(1, 'D'), 22.25),
            (datetime64(2014, 1, 1, 12, 0, 0),
             numpy.timedelta64(1, 'h'), 22.25),
            (datetime64(2014, 1, 1, 12, 0, 0),
             numpy.timedelta64(5, 'm'), 39.0),
        ], values)

        values = processor.get_measures(
            self.storage,
            [processor.MetricReference(self.metric, "mean"),
             processor.MetricReference(metric2, "mean")],
            operations=["aggregate", "mean", [
                "metric",
                [str(self.metric.id), "mean"],
                [str(metric2.id), "mean"],
            ]],
            from_timestamp=datetime64(2014, 1, 1, 12, 0, 0),
            to_timestamp=datetime64(2014, 1, 1, 12, 0, 1),
            granularities=[numpy.timedelta64(5, 'm')])["aggregated"]

        self.assertEqual([
            (datetime64(2014, 1, 1, 12, 0, 0),
             numpy.timedelta64(5, 'm'), 39.0),
        ], values)

    def test_add_and_get_measures_with_holes(self):
        metric2, __ = self._create_metric()
        self.incoming.add_measures(self.metric.id, [
            incoming.Measure(datetime64(2014, 1, 1, 12, 0, 1), 69),
            incoming.Measure(datetime64(2014, 1, 1, 12, 7, 31), 42),
            incoming.Measure(datetime64(2014, 1, 1, 12, 5, 31), 8),
            incoming.Measure(datetime64(2014, 1, 1, 12, 9, 31), 4),
            incoming.Measure(datetime64(2014, 1, 1, 12, 12, 45), 42),
        ])
        self.incoming.add_measures(metric2.id, [
            incoming.Measure(datetime64(2014, 1, 1, 12, 0, 5), 9),
            incoming.Measure(datetime64(2014, 1, 1, 12, 7, 31), 2),
            incoming.Measure(datetime64(2014, 1, 1, 12, 9, 31), 6),
            incoming.Measure(datetime64(2014, 1, 1, 12, 13, 10), 2),
        ])
        self.trigger_processing([self.metric, metric2])

        values = processor.get_measures(
            self.storage,
            [processor.MetricReference(self.metric, 'mean'),
             processor.MetricReference(metric2, 'mean')],
            operations=["aggregate", "mean", [
                "metric",
                [str(self.metric.id), "mean"],
                [str(metric2.id), "mean"],
            ]])["aggregated"]
        self.assertEqual([
            (datetime64(2014, 1, 1, 0, 0, 0),
             numpy.timedelta64(1, 'D'), 18.875),
            (datetime64(2014, 1, 1, 12, 0, 0),
             numpy.timedelta64(1, 'h'), 18.875),
            (datetime64(2014, 1, 1, 12, 0, 0),
             numpy.timedelta64(5, 'm'), 39.0),
            (datetime64(2014, 1, 1, 12, 5, 0),
             numpy.timedelta64(5, 'm'), 11.0),
            (datetime64(2014, 1, 1, 12, 10, 0),
             numpy.timedelta64(5, 'm'), 22.0)
        ], values)

    def test_resample(self):
        metric2, __ = self._create_metric()
        self.incoming.add_measures(self.metric.id, [
            incoming.Measure(datetime64(2014, 1, 1, 12, 0, 1), 69),
            incoming.Measure(datetime64(2014, 1, 1, 13, 1, 31), 42),
            incoming.Measure(datetime64(2014, 1, 1, 14, 2, 31), 4),
            incoming.Measure(datetime64(2014, 1, 1, 15, 3, 45), 44),
        ])
        self.incoming.add_measures(metric2.id, [
            incoming.Measure(datetime64(2014, 1, 1, 12, 0, 5), 9),
            incoming.Measure(datetime64(2014, 1, 1, 13, 1, 41), 2),
            incoming.Measure(datetime64(2014, 1, 1, 14, 2, 31), 4),
            incoming.Measure(datetime64(2014, 1, 1, 15, 3, 10), 4),
        ])
        self.trigger_processing([self.metric, metric2])

        values = processor.get_measures(
            self.storage,
            [processor.MetricReference(self.metric, "mean"),
             processor.MetricReference(metric2, "mean")],
            ["resample", "mean", numpy.timedelta64(1, 'D'),
             ["metric",
              [str(self.metric.id), "mean"],
              [str(metric2.id), "mean"]]],
            granularities=[numpy.timedelta64(1, 'h')])

        self.assertEqual({
            str(self.metric.id): {
                "mean": [(datetime64(2014, 1, 1, 0, 0, 0),
                          numpy.timedelta64(1, 'D'), 39.75)]
            },
            str(metric2.id): {
                "mean": [(datetime64(2014, 1, 1, 0, 0, 0),
                          numpy.timedelta64(1, 'D'), 4.75)]
            }
        }, values)

    def test_resample_minus_2_on_right(self):
        metric2, __ = self._create_metric()
        self.incoming.add_measures(self.metric.id, [
            incoming.Measure(datetime64(2014, 1, 1, 12, 0, 1), 69),
            incoming.Measure(datetime64(2014, 1, 1, 13, 1, 31), 42),
            incoming.Measure(datetime64(2014, 1, 1, 14, 2, 31), 4),
            incoming.Measure(datetime64(2014, 1, 1, 15, 3, 45), 44),
        ])
        self.incoming.add_measures(metric2.id, [
            incoming.Measure(datetime64(2014, 1, 1, 12, 0, 5), 9),
            incoming.Measure(datetime64(2014, 1, 1, 13, 1, 41), 2),
            incoming.Measure(datetime64(2014, 1, 1, 14, 2, 31), 4),
            incoming.Measure(datetime64(2014, 1, 1, 15, 3, 10), 4),
        ])
        self.trigger_processing([self.metric, metric2])

        values = processor.get_measures(
            self.storage,
            [processor.MetricReference(self.metric, "mean"),
             processor.MetricReference(metric2, "mean")],
            ["-", ["resample", "mean", numpy.timedelta64(1, 'D'),
                   ["metric",
                    [str(self.metric.id), "mean"],
                    [str(metric2.id), "mean"]]], 2],
            granularities=[numpy.timedelta64(1, 'h')])

        self.assertEqual({
            str(self.metric.id): {
                "mean": [(datetime64(2014, 1, 1, 0, 0, 0),
                          numpy.timedelta64(1, 'D'), 37.75)]
            },
            str(metric2.id): {
                "mean": [(datetime64(2014, 1, 1, 0, 0, 0),
                          numpy.timedelta64(1, 'D'), 2.75)]
            }
        }, values)

    def test_resample_minus_2_on_left(self):
        metric2, __ = self._create_metric()
        self.incoming.add_measures(self.metric.id, [
            incoming.Measure(datetime64(2014, 1, 1, 12, 0, 1), 69),
            incoming.Measure(datetime64(2014, 1, 1, 13, 1, 31), 42),
            incoming.Measure(datetime64(2014, 1, 1, 14, 2, 31), 4),
            incoming.Measure(datetime64(2014, 1, 1, 15, 3, 45), 44),
        ])
        self.incoming.add_measures(metric2.id, [
            incoming.Measure(datetime64(2014, 1, 1, 12, 0, 5), 9),
            incoming.Measure(datetime64(2014, 1, 1, 13, 1, 41), 2),
            incoming.Measure(datetime64(2014, 1, 1, 14, 2, 31), 4),
            incoming.Measure(datetime64(2014, 1, 1, 15, 3, 10), 4),
        ])
        self.trigger_processing([self.metric, metric2])

        values = processor.get_measures(
            self.storage,
            [processor.MetricReference(self.metric, "mean"),
             processor.MetricReference(metric2, "mean")],
            ["-",
             2,
             ["resample", "mean", numpy.timedelta64(1, 'D'),
              ["metric",
               [str(self.metric.id), "mean"],
               [str(metric2.id), "mean"]]]],
            granularities=[numpy.timedelta64(1, 'h')])

        self.assertEqual({
            str(self.metric.id): {
                "mean": [(datetime64(2014, 1, 1, 0, 0, 0),
                          numpy.timedelta64(1, 'D'), -37.75)]
            },
            str(metric2.id): {
                "mean": [(datetime64(2014, 1, 1, 0, 0, 0),
                          numpy.timedelta64(1, 'D'), -2.75)]
            }
        }, values)

    def test_rolling(self):
        metric2, __ = self._create_metric()
        self.incoming.add_measures(self.metric.id, [
            incoming.Measure(datetime64(2014, 1, 1, 12, 0, 1), 69),
            incoming.Measure(datetime64(2014, 1, 1, 12, 5, 31), 42),
            incoming.Measure(datetime64(2014, 1, 1, 12, 10, 31), 4),
            incoming.Measure(datetime64(2014, 1, 1, 12, 15, 45), 44),
        ])
        self.incoming.add_measures(metric2.id, [
            incoming.Measure(datetime64(2014, 1, 1, 12, 0, 5), 9),
            incoming.Measure(datetime64(2014, 1, 1, 12, 5, 41), 2),
            incoming.Measure(datetime64(2014, 1, 1, 12, 10, 31), 4),
            incoming.Measure(datetime64(2014, 1, 1, 12, 15, 10), 4),
        ])
        self.trigger_processing([self.metric, metric2])

        values = processor.get_measures(
            self.storage,
            [processor.MetricReference(self.metric, "mean"),
             processor.MetricReference(metric2, "mean")],
            ["/", ["rolling", "sum", 2,
                   ["metric", [str(self.metric.id), "mean"],
                    [str(metric2.id), "mean"]]], 2],
            granularities=[numpy.timedelta64(5, 'm')])

        self.assertEqual({
            str(self.metric.id): {
                "mean": [(datetime64(2014, 1, 1, 12, 5, 0),
                          numpy.timedelta64(5, 'm'), 55.5),
                         (datetime64(2014, 1, 1, 12, 10, 0),
                          numpy.timedelta64(5, 'm'), 23),
                         (datetime64(2014, 1, 1, 12, 15, 0),
                          numpy.timedelta64(5, 'm'), 24)]
            },
            str(metric2.id): {
                "mean": [(datetime64(2014, 1, 1, 12, 5, 0),
                          numpy.timedelta64(5, 'm'), 5.5),
                         (datetime64(2014, 1, 1, 12, 10, 0),
                          numpy.timedelta64(5, 'm'), 3),
                         (datetime64(2014, 1, 1, 12, 15, 0),
                          numpy.timedelta64(5, 'm'), 4)]
            }
        }, values)

    def test_binary_operator_with_two_references(self):
        metric2, __ = self._create_metric()
        self.incoming.add_measures(self.metric.id, [
            incoming.Measure(datetime64(2014, 1, 1, 12, 0, 1), 69),
            incoming.Measure(datetime64(2014, 1, 1, 13, 1, 31), 42),
            incoming.Measure(datetime64(2014, 1, 1, 14, 2, 31), 4),
            incoming.Measure(datetime64(2014, 1, 1, 15, 3, 45), 44),
        ])
        self.incoming.add_measures(metric2.id, [
            incoming.Measure(datetime64(2014, 1, 1, 12, 0, 5), 9),
            incoming.Measure(datetime64(2014, 1, 1, 13, 1, 41), 2),
            incoming.Measure(datetime64(2014, 1, 1, 14, 2, 31), 4),
            incoming.Measure(datetime64(2014, 1, 1, 15, 3, 10), 4),
        ])
        self.trigger_processing([self.metric, metric2])

        values = processor.get_measures(
            self.storage,
            [processor.MetricReference(self.metric, "mean"),
             processor.MetricReference(metric2, "mean")],
            ["*", ["metric", str(self.metric.id), "mean"],
                  ["metric", str(metric2.id), "mean"]],
            granularities=[numpy.timedelta64(1, 'h')])["aggregated"]

        self.assertEqual([
            (datetime64(2014, 1, 1, 12, 0, 0),
             numpy.timedelta64(1, 'h'), 621),
            (datetime64(2014, 1, 1, 13, 0, 0),
             numpy.timedelta64(1, 'h'), 84),
            (datetime64(2014, 1, 1, 14, 0, 0),
             numpy.timedelta64(1, 'h'), 16),
            (datetime64(2014, 1, 1, 15, 0, 0),
             numpy.timedelta64(1, 'h'), 176),
        ], values)

    def test_binary_operator_ts_on_left(self):
        metric2, __ = self._create_metric()
        self.incoming.add_measures(self.metric.id, [
            incoming.Measure(datetime64(2014, 1, 1, 12, 0, 1), 69),
            incoming.Measure(datetime64(2014, 1, 1, 13, 1, 31), 42),
            incoming.Measure(datetime64(2014, 1, 1, 14, 2, 31), 4),
            incoming.Measure(datetime64(2014, 1, 1, 15, 3, 45), 44),
        ])
        self.trigger_processing()

        values = processor.get_measures(
            self.storage, [processor.MetricReference(self.metric, "mean")],
            ["*", ["metric", str(self.metric.id), "mean"], 2],
            granularities=[numpy.timedelta64(1, 'h')])

        self.assertEqual({str(self.metric.id): {
            "mean": [
                (datetime64(2014, 1, 1, 12, 0, 0),
                 numpy.timedelta64(1, 'h'), 138),
                (datetime64(2014, 1, 1, 13, 0, 0),
                 numpy.timedelta64(1, 'h'), 84),
                (datetime64(2014, 1, 1, 14, 0, 0),
                 numpy.timedelta64(1, 'h'), 8),
                (datetime64(2014, 1, 1, 15, 0, 0),
                 numpy.timedelta64(1, 'h'), 88)]
        }}, values)

    def test_ternary_operator_clip_min_max_ts_on_left(self):
        metric2, __ = self._create_metric()
        self.incoming.add_measures(self.metric.id, [
            incoming.Measure(datetime64(2014, 1, 1, 12, 0, 1), 69),
            incoming.Measure(datetime64(2014, 1, 1, 13, 1, 31), 42),
            incoming.Measure(datetime64(2014, 1, 1, 14, 2, 31), 4),
            incoming.Measure(datetime64(2014, 1, 1, 15, 3, 45), 44),
        ])
        self.trigger_processing()

        values = processor.get_measures(
            self.storage, [processor.MetricReference(self.metric, "mean")],
            ["clip", ["metric", str(self.metric.id), "mean"], 5, 60],
            granularities=[numpy.timedelta64(1, 'h')])

        self.assertEqual({str(self.metric.id): {
            "mean": [
                (datetime64(2014, 1, 1, 12, 0, 0),
                 numpy.timedelta64(1, 'h'), 60),
                (datetime64(2014, 1, 1, 13, 0, 0),
                 numpy.timedelta64(1, 'h'), 42),
                (datetime64(2014, 1, 1, 14, 0, 0),
                 numpy.timedelta64(1, 'h'), 5),
                (datetime64(2014, 1, 1, 15, 0, 0),
                 numpy.timedelta64(1, 'h'), 44)]
        }}, values)

    def test_ternary_operator_clip_min_ts_on_left(self):
        metric2, __ = self._create_metric()
        self.incoming.add_measures(self.metric.id, [
            incoming.Measure(datetime64(2014, 1, 1, 12, 0, 1), 69),
            incoming.Measure(datetime64(2014, 1, 1, 13, 1, 31), 42),
            incoming.Measure(datetime64(2014, 1, 1, 14, 2, 31), 4),
            incoming.Measure(datetime64(2014, 1, 1, 15, 3, 45), 44),
        ])
        self.trigger_processing()

        values = processor.get_measures(
            self.storage, [processor.MetricReference(self.metric, "mean")],
            ["clip", ["metric", str(self.metric.id), "mean"], 50],
            granularities=[numpy.timedelta64(1, 'h')])

        self.assertEqual({str(self.metric.id): {
            "mean": [
                (datetime64(2014, 1, 1, 12, 0, 0),
                 numpy.timedelta64(1, 'h'), 69),
                (datetime64(2014, 1, 1, 13, 0, 0),
                 numpy.timedelta64(1, 'h'), 50),
                (datetime64(2014, 1, 1, 14, 0, 0),
                 numpy.timedelta64(1, 'h'), 50),
                (datetime64(2014, 1, 1, 15, 0, 0),
                 numpy.timedelta64(1, 'h'), 50)]
        }}, values)

    def test_binary_operator_ts_on_right(self):
        metric2, __ = self._create_metric()
        self.incoming.add_measures(self.metric.id, [
            incoming.Measure(datetime64(2014, 1, 1, 12, 0, 1), 69),
            incoming.Measure(datetime64(2014, 1, 1, 13, 1, 31), 42),
            incoming.Measure(datetime64(2014, 1, 1, 14, 2, 31), 4),
            incoming.Measure(datetime64(2014, 1, 1, 15, 3, 45), 44),
        ])
        self.trigger_processing()

        values = processor.get_measures(
            self.storage, [processor.MetricReference(self.metric, "mean")],
            ["*", 2, ["metric", str(self.metric.id), "mean"]],
            granularities=[numpy.timedelta64(1, 'h')])

        self.assertEqual({str(self.metric.id): {
            "mean": [(datetime64(2014, 1, 1, 12, 0, 0),
                      numpy.timedelta64(1, 'h'), 138),
                     (datetime64(2014, 1, 1, 13, 0, 0),
                      numpy.timedelta64(1, 'h'), 84),
                     (datetime64(2014, 1, 1, 14, 0, 0),
                      numpy.timedelta64(1, 'h'), 8),
                     (datetime64(2014, 1, 1, 15, 0, 0),
                      numpy.timedelta64(1, 'h'), 88)]
        }}, values)

    def test_mix(self):
        metric2, __ = self._create_metric()
        self.incoming.add_measures(self.metric.id, [
            incoming.Measure(datetime64(2014, 1, 1, 12, 0, 1), 69),
            incoming.Measure(datetime64(2014, 1, 1, 13, 1, 31), 42),
            incoming.Measure(datetime64(2014, 1, 1, 14, 2, 31), 4),
            incoming.Measure(datetime64(2014, 1, 1, 15, 3, 45), 44),
        ])
        self.incoming.add_measures(metric2.id, [
            incoming.Measure(datetime64(2014, 1, 1, 12, 0, 5), 9),
            incoming.Measure(datetime64(2014, 1, 1, 13, 1, 41), 2),
            incoming.Measure(datetime64(2014, 1, 1, 14, 2, 31), 4),
            incoming.Measure(datetime64(2014, 1, 1, 15, 3, 10), 4),
        ])
        self.trigger_processing([self.metric, metric2])

        values = processor.get_measures(
            self.storage,
            [processor.MetricReference(self.metric, "mean"),
             processor.MetricReference(metric2, "mean")],
            [
                "rolling",
                "sum",
                2,
                ["*", ["metric", str(self.metric.id), "mean"],
                      ["metric", str(metric2.id), "mean"]],
            ],
            granularities=[numpy.timedelta64(1, 'h')])["aggregated"]

        self.assertEqual([
            (datetime64(2014, 1, 1, 13, 0, 0),
             numpy.timedelta64(1, 'h'), 705),
            (datetime64(2014, 1, 1, 14, 0, 0),
             numpy.timedelta64(1, 'h'), 100),
            (datetime64(2014, 1, 1, 15, 0, 0),
             numpy.timedelta64(1, 'h'), 192),
        ], values)

    def test_bool(self):
        metric2, __ = self._create_metric()
        self.incoming.add_measures(self.metric.id, [
            incoming.Measure(datetime64(2014, 1, 1, 12, 0, 1), 69),
            incoming.Measure(datetime64(2014, 1, 1, 13, 1, 31), 42),
            incoming.Measure(datetime64(2014, 1, 1, 14, 2, 31), 4),
            incoming.Measure(datetime64(2014, 1, 1, 15, 3, 45), 44),
        ])
        self.incoming.add_measures(metric2.id, [
            incoming.Measure(datetime64(2014, 1, 1, 12, 0, 5), 9),
            incoming.Measure(datetime64(2014, 1, 1, 13, 1, 41), 2),
            incoming.Measure(datetime64(2014, 1, 1, 14, 2, 31), 4),
            incoming.Measure(datetime64(2014, 1, 1, 15, 3, 10), 4),
        ])
        self.trigger_processing([self.metric, metric2])

        values = processor.get_measures(
            self.storage,
            [processor.MetricReference(self.metric, "mean"),
             processor.MetricReference(metric2, "mean")],
            [
                "gt",
                [
                    "/",
                    [
                        "*",
                        ["*", ["metric", str(self.metric.id), "mean"],
                              ["metric", str(metric2.id), "mean"]],
                        100,
                    ],
                    1000
                ],
                10
            ],
            granularities=[numpy.timedelta64(1, 'h')])["aggregated"]
        self.assertEqual([
            (datetime64(2014, 1, 1, 12, 0, 0),
             numpy.timedelta64(1, 'h'), 1),
            (datetime64(2014, 1, 1, 13, 0, 0),
             numpy.timedelta64(1, 'h'), 0),
            (datetime64(2014, 1, 1, 14, 0, 0),
             numpy.timedelta64(1, 'h'), 0),
            (datetime64(2014, 1, 1, 15, 0, 0),
             numpy.timedelta64(1, 'h'), 1),
        ], values)

    def test_unary_operator(self):
        metric2, _ = self._create_metric()
        self.incoming.add_measures(self.metric.id, [
            incoming.Measure(datetime64(2014, 1, 1, 12, 0, 1), -69),
            incoming.Measure(datetime64(2014, 1, 1, 13, 1, 31), 42),
            incoming.Measure(datetime64(2014, 1, 1, 14, 2, 31), -4),
            incoming.Measure(datetime64(2014, 1, 1, 15, 3, 45), 44),
        ])
        self.incoming.add_measures(metric2.id, [
            incoming.Measure(datetime64(2014, 1, 1, 12, 0, 5), -9),
            incoming.Measure(datetime64(2014, 1, 1, 13, 1, 41), -2),
            incoming.Measure(datetime64(2014, 1, 1, 14, 2, 31), 4),
            incoming.Measure(datetime64(2014, 1, 1, 15, 3, 10), -4),
        ])
        self.trigger_processing([self.metric, metric2])

        values = processor.get_measures(
            self.storage,
            [processor.MetricReference(self.metric, "mean"),
             processor.MetricReference(metric2, "mean")],
            ["abs", ["metric", [str(self.metric.id), "mean"],
                     [str(metric2.id), "mean"]]],
            granularities=[numpy.timedelta64(1, 'h')])

        self.assertEqual({
            str(self.metric.id): {
                "mean": [(datetime64(2014, 1, 1, 12, 0, 0),
                          numpy.timedelta64(1, 'h'), 69),
                         (datetime64(2014, 1, 1, 13, 0, 0),
                          numpy.timedelta64(1, 'h'), 42),
                         (datetime64(2014, 1, 1, 14, 0, 0),
                          numpy.timedelta64(1, 'h'), 4),
                         (datetime64(2014, 1, 1, 15, 0, 0),
                          numpy.timedelta64(1, 'h'), 44)]},
            str(metric2.id): {
                "mean": [(datetime64(2014, 1, 1, 12, 0, 0),
                          numpy.timedelta64(1, 'h'), 9),
                         (datetime64(2014, 1, 1, 13, 0, 0),
                          numpy.timedelta64(1, 'h'), 2),
                         (datetime64(2014, 1, 1, 14, 0, 0),
                          numpy.timedelta64(1, 'h'), 4),
                         (datetime64(2014, 1, 1, 15, 0, 0),
                          numpy.timedelta64(1, 'h'), 4),
                         ]}
        }, values)

<<<<<<< HEAD
    def test_max_operator(self):
        metric2, _ = self._create_metric()
        self.incoming.add_measures(self.metric.id, [
            incoming.Measure(datetime64(2014, 1, 1, 12, 0, 1), -69),
            incoming.Measure(datetime64(2014, 1, 1, 13, 1, 31), 42),
            incoming.Measure(datetime64(2014, 1, 1, 14, 2, 31), -4),
            incoming.Measure(datetime64(2014, 1, 1, 15, 3, 45), 44),
        ])
        self.incoming.add_measures(metric2.id, [
            incoming.Measure(datetime64(2014, 1, 1, 12, 0, 5), -9),
            incoming.Measure(datetime64(2014, 1, 1, 13, 1, 41), -2),
            incoming.Measure(datetime64(2014, 1, 1, 14, 2, 31), 4),
            incoming.Measure(datetime64(2014, 1, 1, 15, 3, 10), -4),
        ])
        self.trigger_processing([self.metric, metric2])

        values = processor.get_measures(
            self.storage,
            [processor.MetricReference(self.metric, "mean"),
             processor.MetricReference(metric2, "mean")],
            [
                "max",
                ["metric", str(self.metric.id), "mean"],
                [
                    "*",
                    ["metric", str(metric2.id), "mean"],
                    2,
                ]
            ],
            granularities=[numpy.timedelta64(1, 'h')]
        )["aggregated"]

        self.assertEqual(
            [
                (datetime64(2014, 1, 1, 12, 0, 0),
                 numpy.timedelta64(1, 'h'), -18),
                (datetime64(2014, 1, 1, 13, 0, 0),
                 numpy.timedelta64(1, 'h'), 42),
                (datetime64(2014, 1, 1, 14, 0, 0),
                 numpy.timedelta64(1, 'h'), 8),
                (datetime64(2014, 1, 1, 15, 0, 0),
                 numpy.timedelta64(1, 'h'), 44)
            ], values)
=======
    def test_rateofchangesec_operator(self):
        self.incoming.add_measures(self.metric.id, [
            incoming.Measure(datetime64(2014, 1, 1, 12, 0, 1), 0),
            incoming.Measure(datetime64(2014, 1, 1, 12, 5, 10), 450),
            incoming.Measure(datetime64(2014, 1, 1, 12, 10, 5), 900),
            incoming.Measure(datetime64(2014, 1, 1, 12, 15, 30), 1350),
        ])
        self.trigger_processing([self.metric])

        values = processor.get_measures(
            self.storage,
            [processor.MetricReference(self.metric, "mean")],
            ["rateofchangesec", ["metric", str(self.metric.id), "mean"]],
            granularities=[numpy.timedelta64(5, 'm')],
        )

        self.assertEqual({
            str(self.metric.id): {
                "mean": [(datetime64(2014, 1, 1, 12, 0, 0),
                          numpy.timedelta64(5, 'm'), eq_nan),
                         (datetime64(2014, 1, 1, 12, 5, 0),
                          numpy.timedelta64(5, 'm'), 1.5),
                         (datetime64(2014, 1, 1, 12, 10, 0),
                          numpy.timedelta64(5, 'm'), 1.5),
                         (datetime64(2014, 1, 1, 12, 15, 0),
                          numpy.timedelta64(5, 'm'), 1.5),
                         ]}
        }, values)
>>>>>>> b83c4a88
<|MERGE_RESOLUTION|>--- conflicted
+++ resolved
@@ -1643,7 +1643,6 @@
                          ]}
         }, values)
 
-<<<<<<< HEAD
     def test_max_operator(self):
         metric2, _ = self._create_metric()
         self.incoming.add_measures(self.metric.id, [
@@ -1687,7 +1686,7 @@
                 (datetime64(2014, 1, 1, 15, 0, 0),
                  numpy.timedelta64(1, 'h'), 44)
             ], values)
-=======
+
     def test_rateofchangesec_operator(self):
         self.incoming.add_measures(self.metric.id, [
             incoming.Measure(datetime64(2014, 1, 1, 12, 0, 1), 0),
@@ -1715,5 +1714,4 @@
                          (datetime64(2014, 1, 1, 12, 15, 0),
                           numpy.timedelta64(5, 'm'), 1.5),
                          ]}
-        }, values)
->>>>>>> b83c4a88
+        }, values)