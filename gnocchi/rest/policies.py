--- conflicted
+++ resolved
@@ -105,11 +105,7 @@
     ),
     policy.DocumentedRuleDefault(
         name="update resource",
-<<<<<<< HEAD
         check_str=RULE_ADMIN_OR_SERVICE_OR_CREATOR,
-=======
-        check_str=RULE_ADMIN_OR_CREATOR,
->>>>>>> 30b02839
         scope_types=['system', 'domain', 'project'],
         description='Update a resource.',
         operations=[
@@ -157,11 +153,7 @@
     ),
     policy.DocumentedRuleDefault(
         name="search resource",
-<<<<<<< HEAD
         check_str=RULE_ADMIN_OR_SERVICE_OR_CREATOR_OR_RESOURCE_OWNER,
-=======
-        check_str=RULE_ADMIN_OR_CREATOR_OR_RESOURCE_OWNER,
->>>>>>> 30b02839
         scope_types=['system', 'domain', 'project'],
         description='Search resources.',
         operations=[
@@ -176,11 +168,7 @@
 resource_type_rules = [
     policy.DocumentedRuleDefault(
         name="create resource type",
-<<<<<<< HEAD
         check_str=RULE_ADMIN_OR_SERVICE,
-=======
-        check_str=ADMIN,
->>>>>>> 30b02839
         scope_types=['system', 'domain', 'project'],
         description='Create a new resource type.',
         operations=[
@@ -204,11 +192,7 @@
     ),
     policy.DocumentedRuleDefault(
         name="update resource type",
-<<<<<<< HEAD
         check_str=RULE_ADMIN_OR_SERVICE,
-=======
-        check_str=ADMIN,
->>>>>>> 30b02839
         scope_types=['system', 'domain', 'project'],
         description='Update a resource type.',
         operations=[
@@ -247,11 +231,7 @@
 archive_policy_rules = [
     policy.DocumentedRuleDefault(
         name="create archive policy",
-<<<<<<< HEAD
         check_str=RULE_ADMIN_OR_SERVICE,
-=======
-        check_str=ADMIN,
->>>>>>> 30b02839
         scope_types=['system', 'domain', 'project'],
         description='Create a new archive policy',
         operations=[
@@ -389,11 +369,7 @@
     ),
     policy.DocumentedRuleDefault(
         name="get metric",
-<<<<<<< HEAD
         check_str=RULE_ADMIN_OR_SERVICE_OR_CREATOR_OR_METRIC_OWNER,
-=======
-        check_str=RULE_ADMIN_OR_CREATOR_OR_METRIC_OWNER,
->>>>>>> 30b02839
         scope_types=['system', 'domain', 'project'],
         description='Get a metric',
         operations=[
@@ -444,11 +420,7 @@
 measure_rules = [
     policy.DocumentedRuleDefault(
         name="post measures",
-<<<<<<< HEAD
         check_str=RULE_ADMIN_OR_SERVICE_OR_CREATOR,
-=======
-        check_str=RULE_ADMIN_OR_CREATOR,
->>>>>>> 30b02839
         scope_types=['system', 'domain', 'project'],
         description='Post measures',
         operations=[
@@ -468,11 +440,7 @@
     ),
     policy.DocumentedRuleDefault(
         name="get measures",
-<<<<<<< HEAD
         check_str=RULE_ADMIN_OR_SERVICE_OR_CREATOR_OR_METRIC_OWNER,
-=======
-        check_str=RULE_ADMIN_OR_CREATOR_OR_METRIC_OWNER,
->>>>>>> 30b02839
         scope_types=['system', 'domain', 'project'],
         description='Get measures',
         operations=[
